--- conflicted
+++ resolved
@@ -271,12 +271,8 @@
                                 path: vac.key().without_trailing_dot().into(),
                             };
                             // TODO: Can grpc::Request::new be removed?
-<<<<<<< HEAD
-                            let stream = UpdateRx::from(client.get(grpc::Request::new(req)));
-=======
                             let mut svc = DestinationSvc::new(client.lift_ref());
                             let stream = svc.get(grpc::Request::new(req));
->>>>>>> b47fcd87
                             vac.insert(DestinationSet {
                                 addrs: HashSet::new(),
                                 needs_reconnect: false,
