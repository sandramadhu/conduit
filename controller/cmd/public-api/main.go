package main

import (
	"context"
	"flag"
	"net/http"
	"os"
	"os/signal"
	"syscall"

	"github.com/prometheus/client_golang/prometheus/promhttp"
	"github.com/runconduit/conduit/controller/api/public"
	"github.com/runconduit/conduit/controller/tap"
	"github.com/runconduit/conduit/controller/telemetry"
	"github.com/runconduit/conduit/pkg/version"
	log "github.com/sirupsen/logrus"
)

func main() {
	addr := flag.String("addr", ":8085", "address to serve on")
	metricsAddr := flag.String("metrics-addr", ":9995", "address to serve scrapable metrics on")
<<<<<<< HEAD
	telemetryAddr := flag.String("telemetry-addr", "127.0.0.1:8087", "address of telemetry service")
	tapAddr := flag.String("tap-addr", "127.0.0.1:8088", "address of tap service")
=======
	telemetryAddr := flag.String("telemetry-addr", ":8087", "address of telemetry service")
	tapAddr := flag.String("tap-addr", ":8088", "address of tap service")
	controllerNamespace := flag.String("controller-namespace", "conduit", "namespace in which Conduit is installed")
>>>>>>> 9cdc485e
	logLevel := flag.String("log-level", log.InfoLevel.String(), "log level, must be one of: panic, fatal, error, warn, info, debug")
	printVersion := version.VersionFlag()
	flag.Parse()

	// set global log level
	level, err := log.ParseLevel(*logLevel)
	if err != nil {
		log.Fatalf("invalid log-level: %s", *logLevel)
	}
	log.SetLevel(level)

	version.MaybePrintVersionAndExit(*printVersion)

	stop := make(chan os.Signal, 1)
	signal.Notify(stop, os.Interrupt, syscall.SIGTERM)

	telemetryClient, telemetryConn, err := telemetry.NewClient(*telemetryAddr)
	if err != nil {
		log.Fatal(err.Error())
	}
	defer telemetryConn.Close()

	tapClient, tapConn, err := tap.NewClient(*tapAddr)
	if err != nil {
		log.Fatal(err.Error())
	}
	defer tapConn.Close()

	server := public.NewServer(*addr, telemetryClient, tapClient, *controllerNamespace)

	go func() {
		log.Infof("starting HTTP server on %+v", *addr)
		server.ListenAndServe()
	}()

	go func() {
		log.Infof("serving scrapable metrics on %+v", *metricsAddr)
		http.Handle("/metrics", promhttp.Handler())
		http.ListenAndServe(*metricsAddr, nil)
	}()

	<-stop

	log.Infof("shutting down HTTP server on %+v", *addr)
	server.Shutdown(context.Background())
}<|MERGE_RESOLUTION|>--- conflicted
+++ resolved
@@ -19,14 +19,9 @@
 func main() {
 	addr := flag.String("addr", ":8085", "address to serve on")
 	metricsAddr := flag.String("metrics-addr", ":9995", "address to serve scrapable metrics on")
-<<<<<<< HEAD
 	telemetryAddr := flag.String("telemetry-addr", "127.0.0.1:8087", "address of telemetry service")
 	tapAddr := flag.String("tap-addr", "127.0.0.1:8088", "address of tap service")
-=======
-	telemetryAddr := flag.String("telemetry-addr", ":8087", "address of telemetry service")
-	tapAddr := flag.String("tap-addr", ":8088", "address of tap service")
 	controllerNamespace := flag.String("controller-namespace", "conduit", "namespace in which Conduit is installed")
->>>>>>> 9cdc485e
 	logLevel := flag.String("log-level", log.InfoLevel.String(), "log level, must be one of: panic, fatal, error, warn, info, debug")
 	printVersion := version.VersionFlag()
 	flag.Parse()
