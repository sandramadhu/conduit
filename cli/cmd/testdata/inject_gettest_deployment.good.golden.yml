--- conflicted
+++ resolved
@@ -61,13 +61,8 @@
           valueFrom:
             fieldRef:
               fieldPath: metadata.namespace
-<<<<<<< HEAD
-        - name: CONDUIT_PROXY_DESTINATIONS_AUTOCOMPLETE_FQDN
-          value: Kubernetes
         - name: CONDUIT_PROMETHEUS_LABELS
           value: deployment=get-test-deploy-injected-1
-=======
->>>>>>> 9cdc485e
         image: gcr.io/runconduit/proxy:testinjectversion
         imagePullPolicy: IfNotPresent
         name: conduit-proxy
@@ -161,13 +156,8 @@
           valueFrom:
             fieldRef:
               fieldPath: metadata.namespace
-<<<<<<< HEAD
-        - name: CONDUIT_PROXY_DESTINATIONS_AUTOCOMPLETE_FQDN
-          value: Kubernetes
         - name: CONDUIT_PROMETHEUS_LABELS
           value: deployment=get-test-deploy-injected-2
-=======
->>>>>>> 9cdc485e
         image: gcr.io/runconduit/proxy:testinjectversion
         imagePullPolicy: IfNotPresent
         name: conduit-proxy
